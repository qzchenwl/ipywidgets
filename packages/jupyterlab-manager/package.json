{
<<<<<<< HEAD
  "name": "@qzchenwl/jupyterlab-manager",
  "version": "1.0.1-2",
=======
  "name": "@jupyter-widgets/jupyterlab-manager",
  "version": "1.1.0",
>>>>>>> 92d7d42c
  "description": "The JupyterLab extension providing Jupyter widgets.",
  "keywords": [
    "jupyter",
    "jupyterlab",
    "jupyterlab notebook",
    "jupyterlab-extension"
  ],
  "homepage": "https://github.com/jupyter-widgets/ipywidgets",
  "bugs": {
    "url": "https://github.com/jupyter-widgets/ipywidgets/issues"
  },
  "repository": {
    "type": "git",
    "url": "https://github.com/jupyter-widgets/ipywidgets"
  },
  "license": "BSD-3-Clause",
  "author": "Project Jupyter",
  "files": [
    "lib/*.js",
    "lib/*.d.ts",
    "dist/*.js",
    "schema/*.json"
  ],
  "main": "lib/index.js",
  "typings": "lib/index.d.ts",
  "scripts": {
    "build": "npm run build:src",
    "build:src": "tsc",
    "clean": "rimraf docs && rimraf lib && rimraf tsconfig.tsbuildinfo",
    "docs": "typedoc --mode file --module commonjs --excludeNotExported --target es5 --moduleResolution node --out docs/ src",
    "lint": "tslint --project tslint.json --format stylish",
    "prepublish": "npm run clean && npm run build"
  },
  "dependencies": {
    "@jupyter-widgets/base": "^2.0.2",
    "@jupyter-widgets/controls": "^1.5.3",
    "@jupyter-widgets/output": "^2.0.1",
    "@jupyterlab/application": "^1.2.0",
    "@jupyterlab/coreutils": "^3.2.0",
    "@jupyterlab/docregistry": "^1.2.0",
    "@jupyterlab/logconsole": "^1.0.0",
    "@jupyterlab/mainmenu": "^1.2.0",
    "@jupyterlab/notebook": "^1.2.0",
    "@jupyterlab/outputarea": "^1.2.0",
    "@jupyterlab/rendermime": "^1.2.0",
    "@jupyterlab/rendermime-interfaces": "^1.5.0",
    "@jupyterlab/services": "^4.2.0",
    "@phosphor/algorithm": "^1.1.0",
    "@phosphor/coreutils": "^1.3.0",
    "@phosphor/disposable": "^1.1.1",
    "@phosphor/messaging": "^1.2.1",
    "@phosphor/properties": "^1.1.0",
    "@phosphor/signaling": "^1.2.0",
    "@phosphor/widgets": "^1.3.0",
    "@types/backbone": "^1.4.1",
    "jquery": "^3.1.1",
    "semver": "^6.1.1"
  },
  "devDependencies": {
    "@jupyterlab/cells": "^1.2.0",
    "@types/semver": "^6.0.1",
    "rimraf": "^2.6.1",
    "tslint": "^5.18.0",
    "typedoc": "^0.14.2",
    "typescript": "~3.5.2"
  },
  "jupyterlab": {
    "extension": true,
    "schemaDir": "schema"
  }
}<|MERGE_RESOLUTION|>--- conflicted
+++ resolved
@@ -1,11 +1,6 @@
 {
-<<<<<<< HEAD
   "name": "@qzchenwl/jupyterlab-manager",
-  "version": "1.0.1-2",
-=======
-  "name": "@jupyter-widgets/jupyterlab-manager",
   "version": "1.1.0",
->>>>>>> 92d7d42c
   "description": "The JupyterLab extension providing Jupyter widgets.",
   "keywords": [
     "jupyter",
