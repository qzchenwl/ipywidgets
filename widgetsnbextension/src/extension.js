// Copyright (c) Jupyter Development Team.
// Distributed under the terms of the Modified BSD License.
'use strict';

window['requirejs'].config({
    map: {
        '*': {
            '@jupyter-widgets/controls': 'nbextensions/jupyter-widgets/extension',
        },
    }
});

var MIME_TYPE = 'application/vnd.jupyter.widget-view+json';
var CLASS_NAME = 'jupyter-widgets-view';

var mngr = require("./manager");
require("./save_state");
require("./embed_widgets");
var PhosphorWidget = require("@phosphor/widgets");

/**
 * Create a widget manager for a kernel instance.
 */
var handle_kernel = function(Jupyter, kernel) {
    if (kernel.comm_manager && kernel.widget_manager === undefined) {

        // Create a widget manager instance. Use the global
        // Jupyter.notebook handle.
        var manager = new mngr.WidgetManager(kernel.comm_manager, Jupyter.notebook);

        // For backwards compatibility and interactive use.
        Jupyter.WidgetManager = mngr.WidgetManager;

        // Store a handle to the manager so we know not to
        // another for this kernel. This also is a convenience
        // for the user.
        kernel.widget_manager = manager;
    }
};

function register_events(Jupyter, events, outputarea) {
    // If a kernel already exists, create a widget manager.
    if (Jupyter.notebook && Jupyter.notebook.kernel) {
        handle_kernel(Jupyter, Jupyter.notebook.kernel);
    }
    // When the kernel is created, create a widget manager.
    events.on('kernel_created.Kernel kernel_created.Session', function(event, data) {
        handle_kernel(Jupyter, data.kernel);
    });

    /**
     * The views on this page. We keep this list so that we can call the view.remove()
     * method when a view is removed from the page.
     */
    var views = {};
    var removeView = function(event, data) {
        var output = data.cell ? data.cell.output_area : data.output_area;
        var viewids = output ? output._jupyterWidgetViews : void 0;
        if (viewids) {
            viewids.forEach(function(id) {
                // this may be called after the widget is pulled off the page
                // so we temporarily put it back on the page as a kludge
                // so that phosphor can trigger the appropriate detach signals
                var view = views[id];
                view.el.style.display="none";
                document.body.appendChild(view.el);
                view.remove();
                delete views[id];
            });
            output._jupyterWidgetViews = [];
        }
    }

    // Deleting a cell does *not* clear the outputs first.
    events.on('delete.Cell', removeView);
    // add an event to the notebook element for *any* outputs that are cleared.
    Jupyter.notebook.container.on('clearing', '.output', removeView);

    // For before https://github.com/jupyter/notebook/pull/2411 is merged and
    // released. This does not handle the case where an empty cell is executed
    // to clear input.
    events.on('execute.CodeCell', removeView);
    events.on('clear_output.CodeCell', removeView);

    /**
     * Render data to the output area.
     */
    function render(output, data, node) {
        // data is a model id
        var manager = Jupyter.notebook.kernel.widget_manager;
        if (!manager) {
            node.textContent = "Missing widget manager";
            return;
        }

        var model = manager.get_model(data.model_id);
        if (model) {
            model.then(function(model) {
                return manager.display_model(void 0, model, {output: output});
            }).then(function(view) {
                var id = view.cid;
                output._jupyterWidgetViews = output._jupyterWidgetViews || [];
                output._jupyterWidgetViews.push(id);
                views[id] = view;
                PhosphorWidget.Widget.attach(view.pWidget, node);
            });
        } else {
            node.textContent = "Widget not found: "+JSON.stringify(data);
        }
    }

    // `this` is the output area we are appending to
    var append_mime = function(json, md, element) {
        var toinsert = this.create_output_subarea(md, CLASS_NAME, MIME_TYPE);
        this.keyboard_manager.register_events(toinsert);
        render(this, json, toinsert[0]);
        element.append(toinsert);
        return toinsert;
    };
    // Register mime type with the output area
    outputarea.OutputArea.prototype.register_mime_type(MIME_TYPE, append_mime, {
        // An output widget could contain arbitrary user javascript
        safe: false,
        // Index of renderer in `output_area.display_order`
        index: 0
    });
}

function load_ipython_extension () {
    return new Promise(function(resolve) {
        requirejs([
            "base/js/namespace",
            "base/js/events",
            "notebook/js/outputarea"
        ], function(Jupyter, events, outputarea) {
            require("@phosphor/widgets/style/index.css")
<<<<<<< HEAD
            require("jupyter-widgets-base/css/index.css");
            require('@jupyter-widgets/controls/css/widgets.css');
=======
            require("@jupyter-widgets/base/css/index.css");
            require('jupyter-js-widgets/css/widgets.css');
>>>>>>> 1c6e46f2
            register_events(Jupyter, events, outputarea);
            resolve();
        });
    });
}

var _ = require('underscore');
module.exports = _.extend({
  load_ipython_extension: load_ipython_extension,
}, require('@jupyter-widgets/controls'), require('./widget_output'));<|MERGE_RESOLUTION|>--- conflicted
+++ resolved
@@ -134,13 +134,9 @@
             "notebook/js/outputarea"
         ], function(Jupyter, events, outputarea) {
             require("@phosphor/widgets/style/index.css")
-<<<<<<< HEAD
-            require("jupyter-widgets-base/css/index.css");
+            require("@jupyter-widgets/base/css/index.css");
             require('@jupyter-widgets/controls/css/widgets.css');
-=======
-            require("@jupyter-widgets/base/css/index.css");
             require('jupyter-js-widgets/css/widgets.css');
->>>>>>> 1c6e46f2
             register_events(Jupyter, events, outputarea);
             resolve();
         });
