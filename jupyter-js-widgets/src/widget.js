--- conflicted
+++ resolved
@@ -435,9 +435,7 @@
             deserialized = state;
         }
         return utils.resolvePromisesDict(deserialized);
-<<<<<<< HEAD
-=======
-    },
+    }
     _serialize_state: function(state, manager) {
         /**
          * Returns a promise for the serialized state. The second argument
@@ -458,7 +456,6 @@
             serialized = state;
         }
         return utils.resolvePromisesDict(serialized);
->>>>>>> d240805e
     }
 });
 
