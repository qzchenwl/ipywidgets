--- conflicted
+++ resolved
@@ -37,10 +37,7 @@
     "chai": "^3.4.1",
     "clean-css": "^3.4.6",
     "css-loader": "^0.23.1",
-<<<<<<< HEAD
-=======
     "file-loader": "^0.8.5",
->>>>>>> ef5b218b
     "font-awesome": "^4.5.0",
     "json-loader": "^0.5.4",
     "karma": "^0.13.15",
